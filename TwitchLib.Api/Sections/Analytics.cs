﻿using System;
using System.Collections.Generic;
using System.Text;
using System.Threading.Tasks;
using TwitchLib.Api.Enums;

namespace TwitchLib.Api.Sections
{
    public class Analytics
    {
        public Analytics(TwitchAPI api)
        {
            helix = new Helix(api);
        }
        public Helix helix { get; }

        public class Helix : ApiSection
        {
            public Helix(TwitchAPI api) : base(api)
            {
            }
            #region GetGameAnalytics
<<<<<<< HEAD
            public Task<Models.Helix.Analytics.GetGameAnalyticsResponse> GetGameAnalyticsAsync(string gameId = null)
=======
            public Task<Models.Helix.Analytics.GetGameAnalyticsResponse> GetGameAnalytics(string gameId = null, string authToken = null)
>>>>>>> b0d91898
            {
                Api.Settings.DynamicScopeValidation(AuthScopes.Helix_Analytics_Read_Games, authToken);
                var getParams = new List<KeyValuePair<string, string>>();
                if (gameId != null)
                    getParams.Add(new KeyValuePair<string, string>("game_id", gameId));

                return Api.TwitchGetGenericAsync<Models.Helix.Analytics.GetGameAnalyticsResponse>("/analytics/games", ApiVersion.Helix, getParams);
            }
            #endregion
        }
    }
}<|MERGE_RESOLUTION|>--- conflicted
+++ resolved
@@ -20,11 +20,7 @@
             {
             }
             #region GetGameAnalytics
-<<<<<<< HEAD
-            public Task<Models.Helix.Analytics.GetGameAnalyticsResponse> GetGameAnalyticsAsync(string gameId = null)
-=======
             public Task<Models.Helix.Analytics.GetGameAnalyticsResponse> GetGameAnalytics(string gameId = null, string authToken = null)
->>>>>>> b0d91898
             {
                 Api.Settings.DynamicScopeValidation(AuthScopes.Helix_Analytics_Read_Games, authToken);
                 var getParams = new List<KeyValuePair<string, string>>();
