﻿using System;
using System.Collections.Concurrent;
using System.Collections.Generic;
using System.Collections.ObjectModel;
using System.Linq;
using System.Threading.Tasks;
using System.Timers;
using TwitchLib.Api.Core.Extensions.System;
using TwitchLib.Api.Helix.Models.Streams;
using TwitchLib.Api.Interfaces;
using TwitchLib.Api.Services.Events.LiveStreamMonitor;
using TwitchLib.Api.Services.Exceptions;

namespace TwitchLib.Api.Services
{
    /// <summary>Service that allows customizability and subscribing to detection of channels going online/offline.</summary>
    public class LiveStreamMonitor
    {
        #region Private Variables
        private int _checkIntervalSeconds;
        private bool _isStarting;
        private List<string> _channelIds;
        private readonly ConcurrentDictionary<string, string> _channelToId;
        private readonly ConcurrentDictionary<string, Stream> _statuses;
        private readonly Timer _streamMonitorTimer = new Timer();
        private readonly bool _checkStatusOnStart;
        private readonly bool _invokeEventsOnStart;
        private readonly ITwitchAPI _api;

        #endregion

        #region Public Variables
        /// <summary>Property representing Twitch channelIds service is monitoring.</summary>
        public List<string> ChannelIds
        {
            get => _channelIds.ToList();
            protected set => _channelIds = value;
        }
        /// <summary> Property representing Twitch channels service is monitoring. </summary>
        public ReadOnlyCollection<string> Channels => _channelToId.Keys.ToList().AsReadOnly();
        /// <summary> </summary>
        public List<Stream> CurrentLiveStreams { get { return _statuses.Where(x => x.Value != null).Select(x => x.Value).ToList(); } }
        /// <summary> </summary>
        public List<string> CurrentOfflineStreams { get { return _statuses.Where(x => x.Value == null).Select(x => x.Key).ToList(); } }
        /// <summary>Property representing interval between Twitch Api calls, in seconds. Recommended: 60</summary>
        public int CheckIntervalSeconds { get => _checkIntervalSeconds; set { _checkIntervalSeconds = value; _streamMonitorTimer.Interval = value * 1000; } }
        #endregion

        #region EVENTS
        /// <summary>Event fires when Stream goes online</summary>
        public event EventHandler<OnStreamOnlineArgs> OnStreamOnline;
        /// <summary>Event fires when Stream goes offline</summary>
        public event EventHandler<OnStreamOfflineArgs> OnStreamOffline;
        /// <summary>Event fires when Stream gets updated</summary>
        public event EventHandler<OnStreamUpdateArgs> OnStreamUpdate;
        /// <summary>Event fires when service started.</summary>
        public event EventHandler<OnStreamMonitorStartedArgs> OnStreamMonitorStarted;
        /// <summary>Event fires when service ended.</summary>
        public event EventHandler<OnStreamMonitorEndedArgs> OnStreamMonitorEnded;
        /// <summary>Event fires when channels to monitor are intitialized.</summary>
        public event EventHandler<OnStreamsSetArgs> OnStreamsSet;
        /// <summary>Event fires when timer ticks.</summary>
        public event EventHandler<OnStreamMonitorTimerTickArgs> OnStreamMonitorTimerTick;
        #endregion

        /// <summary>Service constructor.</summary>
        /// <exception cref="ArgumentNullException">If the provided api is null.</exception>
        /// <param name="api">Instance of the Twitch Api Interface.</param>
        /// <param name="checkIntervalSeconds">Param representing number of seconds between calls to Twitch Api. Note: Lowering the number of seconds may increase the chance that you will hit rate limits.</param>
        /// <param name="checkStatusOnStart">Checks the channel statuses on starting the service</param>
        /// <param name="invokeEventsOnStart">If checking the status on service start, optionally fire the OnStream Events (OnStreamOnline, OnStreamOffline, OnStreamUpdate)</param>
        public LiveStreamMonitor(ITwitchAPI api, int checkIntervalSeconds = 60, bool checkStatusOnStart = true, bool invokeEventsOnStart = false)
        {
            _api = api ?? throw new ArgumentNullException(nameof(api));
            _channelIds = new List<string>();
            _statuses = new ConcurrentDictionary<string, Stream>();
            _channelToId = new ConcurrentDictionary<string, string>();
            _checkStatusOnStart = checkStatusOnStart;
            _invokeEventsOnStart = invokeEventsOnStart;
            CheckIntervalSeconds = checkIntervalSeconds;
            _streamMonitorTimer.Elapsed += CheckForOnlineStreamChangesAsync;
        }

        #region CONTROLS
        /// <summary>Starts service, updates status of all channels, fires OnStreamMonitorStarted event. </summary>
        /// <exception cref="UnintializedChannelListException">If no channels to monitor were provided an UnintializedChannelListException will be thrown.</exception>
        public void StartService()
        {
            if (!_channelIds.Any())
                throw new UnintializedChannelListException("You must atleast add 1 channel to monitor before starting the Service. Use SetStreamsById() to add a channel to monitor");

            if (_checkStatusOnStart)
            {
                Task.Run(async() =>
                {
                    _isStarting = true;
                    await CheckForOnlineStreamChangesAsync();
                    _isStarting = false;

                    OnInitialized();
                });
                return;
            }

            OnInitialized();
        }

        private void OnInitialized()
        {
            //Timer not started until initial check complete
            _streamMonitorTimer.Start();
            OnStreamMonitorStarted?.Invoke(this,
                new OnStreamMonitorStartedArgs { ChannelIds = ChannelIds, Channels = _channelToId, CheckIntervalSeconds = CheckIntervalSeconds });
        }

        /// <summary>Stops service and fires OnStreamMonitorStopped event.</summary>
        public void StopService()
        {
            _streamMonitorTimer.Stop();
            OnStreamMonitorEnded?.Invoke(this,
               new OnStreamMonitorEndedArgs { ChannelIds = ChannelIds, Channels = _channelToId, CheckIntervalSeconds = CheckIntervalSeconds });
        }
        /// <summary>
        /// Sets the list of channels to monitor by username
        /// </summary>
        /// <param name="usernames">List of channels to monitor as usernames</param>
        public void SetStreamsByUsername(List<string> usernames)
        {
            GetUserIdsAsync(usernames).Wait();

            foreach (var item in _channelToId.Keys.Where(x => !usernames.Any(channelToId => channelToId.Equals(x, StringComparison.OrdinalIgnoreCase))))
                _channelToId.TryRemove(item, out _);

            SetStreamsByUserId(_channelToId.Values.ToList());
        }

        /// <summary> Sets the list of channels to monitor by userid </summary>
        /// <param name="userids">List of channels to monitor as userids</param>
        public void SetStreamsByUserId(List<string> userids)
        {
            _channelIds = userids;
            _channelIds.ForEach(x => _statuses.TryAdd(x, null));

            foreach (var item in _statuses.Keys.Where(x => !_channelIds.Any(channelId => channelId.Equals(x, StringComparison.OrdinalIgnoreCase))))
                _statuses.TryRemove(item, out _);

            OnStreamsSet?.Invoke(this,
                new OnStreamsSetArgs { ChannelIds = ChannelIds, Channels = _channelToId, CheckIntervalSeconds = CheckIntervalSeconds });
        }
        #endregion

        private async void CheckForOnlineStreamChangesAsync(object sender, ElapsedEventArgs e)
        {
            OnStreamMonitorTimerTick?.Invoke(this,
                new OnStreamMonitorTimerTickArgs { CheckIntervalSeconds = CheckIntervalSeconds });
            await CheckForOnlineStreamChangesAsync();
        }

        private async Task CheckForOnlineStreamChangesAsync()
        {
            var liveStreamers = await GetLiveStreamersAsync();

            foreach (var channel in _channelIds)
            {
                var currentStream = liveStreamers.FirstOrDefault(x => x.UserId == channel);
                if (currentStream == null)
                {
                    //offline
                    if (_statuses[channel] != null)
                    {
<<<<<<< HEAD
                        var channelId = new List<string> { _statuses[channel].Id };
                        var userObject = (await _api.Helix.Users.GetUsersAsync(channelId)).Users.First();
=======
                        var channelId = new List<string> { channel };
                        var userObject = (await _api.Users.Helix.GetUsersAsync(channelId)).Users.First();
>>>>>>> 39f311a5
                        var channelName = userObject.DisplayName;
                        //have gone offline

                        _statuses[channel] = null;

                        if (!_isStarting || _invokeEventsOnStart)
                        {
                            OnStreamOffline?.Invoke(this,
                                new OnStreamOfflineArgs { ChannelId = channel, Channel = channelName, CheckIntervalSeconds = CheckIntervalSeconds });
                        }
                    }
                }
                else
                {
<<<<<<< HEAD
                    var channelId = new List<string> { _statuses[channel].Id };
                    var userObject = (await _api.Helix.Users.GetUsersAsync(channelId)).Users.First();
=======
                    var channelId = new List<string> { channel };
                    var userObject = (await _api.Users.Helix.GetUsersAsync(channelId)).Users.First();
>>>>>>> 39f311a5
                    var channelName = userObject.DisplayName;
                    //online
                    if (_statuses[channel] == null)
                    {
                        //have gone online
                        if (!_isStarting || _invokeEventsOnStart)
                        {
                            OnStreamOnline?.Invoke(this,
                                new OnStreamOnlineArgs { ChannelId = channel, Channel = channelName, Stream = currentStream, CheckIntervalSeconds = CheckIntervalSeconds });
                        }
                    }
                    else
                    {
                        //stream updated
                        if (!_isStarting || _invokeEventsOnStart)
                        {
                            OnStreamUpdate?.Invoke(this,
                                new OnStreamUpdateArgs { ChannelId = channel, Channel = channelName, Stream = currentStream, CheckIntervalSeconds = CheckIntervalSeconds });
                        }
                    }
                    _statuses[channel] = currentStream;
                }
            }
        }

        private async Task<List<Stream>> GetLiveStreamersAsync()
        {
            var livestreamers = new List<Stream>();
            var pages = (int)Math.Ceiling((double)_channelIds.Count / 100);
            
            for (var i = 0; i < pages; i++)
            {
                var selectedSet = _channelIds.Skip(i * 100).Take(100).ToList();
<<<<<<< HEAD
                var resultset = await _api.Helix.Streams.GetStreamsAsync(userIds: selectedSet.Select(x => x.ToString()).ToList(), first: 100);
                resultset?.Streams?.Where(x => x != null).Where(x => x.Type == "live").AddTo(livestreamers);
=======
                var resultset = await _api.Streams.Helix.GetStreamsAsync(userIds: selectedSet, first: 100);
                resultset?.Streams?.Where(x => x != null && x.Type == "live").AddTo(livestreamers);
>>>>>>> 39f311a5
            }
            return livestreamers;
        }

        private async Task GetUserIdsAsync(IEnumerable<string> usernames)
        {
            var usernamesToGet = usernames.Where(u => !_channelToId.Any(c => c.Key.Equals(u))).ToList();
            var pages = (int)Math.Ceiling((double)usernamesToGet.Count / 100);
            
            for (var i = 0; i < pages; i++)
            {
                var selectedSet = usernamesToGet.Skip(i * 100).Take(100).ToList();
                var users = await _api.Helix.Users.GetUsersAsync(logins: selectedSet);

                foreach (var user in users.Users)
                    _channelToId.TryAdd(user.Login, user.Id);
            }
        }
    }
}<|MERGE_RESOLUTION|>--- conflicted
+++ resolved
@@ -168,13 +168,9 @@
                     //offline
                     if (_statuses[channel] != null)
                     {
-<<<<<<< HEAD
                         var channelId = new List<string> { _statuses[channel].Id };
                         var userObject = (await _api.Helix.Users.GetUsersAsync(channelId)).Users.First();
-=======
-                        var channelId = new List<string> { channel };
-                        var userObject = (await _api.Users.Helix.GetUsersAsync(channelId)).Users.First();
->>>>>>> 39f311a5
+
                         var channelName = userObject.DisplayName;
                         //have gone offline
 
@@ -189,13 +185,9 @@
                 }
                 else
                 {
-<<<<<<< HEAD
                     var channelId = new List<string> { _statuses[channel].Id };
                     var userObject = (await _api.Helix.Users.GetUsersAsync(channelId)).Users.First();
-=======
-                    var channelId = new List<string> { channel };
-                    var userObject = (await _api.Users.Helix.GetUsersAsync(channelId)).Users.First();
->>>>>>> 39f311a5
+
                     var channelName = userObject.DisplayName;
                     //online
                     if (_statuses[channel] == null)
@@ -229,13 +221,9 @@
             for (var i = 0; i < pages; i++)
             {
                 var selectedSet = _channelIds.Skip(i * 100).Take(100).ToList();
-<<<<<<< HEAD
                 var resultset = await _api.Helix.Streams.GetStreamsAsync(userIds: selectedSet.Select(x => x.ToString()).ToList(), first: 100);
                 resultset?.Streams?.Where(x => x != null).Where(x => x.Type == "live").AddTo(livestreamers);
-=======
-                var resultset = await _api.Streams.Helix.GetStreamsAsync(userIds: selectedSet, first: 100);
-                resultset?.Streams?.Where(x => x != null && x.Type == "live").AddTo(livestreamers);
->>>>>>> 39f311a5
+
             }
             return livestreamers;
         }
