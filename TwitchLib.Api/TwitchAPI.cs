--- conflicted
+++ resolved
@@ -394,13 +394,6 @@
                 case HttpStatusCode.BadRequest:
                     throw new BadRequestException("Your request failed because either: \n 1. Your ClientID was invalid/not set. \n 2. Your refresh token was invalid. \n 3. You requested a username when the server was expecting a user ID.");
                 case HttpStatusCode.Unauthorized:
-<<<<<<< HEAD
-                    var authenticateHeader = errorResp.Headers.WwwAuthenticate;
-                    if (authenticateHeader == null || authenticateHeader.Count <= 0)
-                        throw new BadScopeException("Your request was blocked due to bad credentials (do you have the right scope for your access token?).");
-                    else
-                        throw new TokenExpiredException("Your request was blocked du to an expired Token. Please refresh your token and update your API instance settings.");
-=======
                     var authenticateHeader = errorResp.Headers["WWW-Authenticate"];
                     if (string.IsNullOrEmpty(authenticateHeader))
                         throw new BadScopeException("Your request was blocked due to bad credentials (Do you have the right scope for your access token?).");
@@ -409,7 +402,6 @@
                     if (invalidTokenFound)
                         throw new TokenExpiredException("Your request was blocked due to an expired Token. Please refresh your token and update your API instance settings.");
                     break;
->>>>>>> 7e67ae62
                 case HttpStatusCode.NotFound:
                     throw new BadResourceException("The resource you tried to access was not valid.");
                 case (HttpStatusCode)422:
